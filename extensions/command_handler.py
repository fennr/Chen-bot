--- conflicted
+++ resolved
@@ -89,7 +89,6 @@
         )
         return
 
-<<<<<<< HEAD
     # These may be raised outside of a check too
     if isinstance(error, lightbulb.MissingRequiredRole):
         await ctx.respond(
@@ -102,8 +101,6 @@
         )
         return
 
-=======
->>>>>>> 98ff10bc
     if isinstance(error, lightbulb.MissingRequiredPermission):
         await ctx.respond(
             embed=hikari.Embed(
